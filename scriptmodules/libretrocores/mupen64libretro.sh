--- conflicted
+++ resolved
@@ -10,15 +10,7 @@
 }
 
 function build_mupen64plus() {
-<<<<<<< HEAD
-    rpSwap on 256 240
-=======
     rpSwap on 750
-    
-    pushd "$rootdir/emulatorcores/mupen64plus"
-    # Add missing path --> Fix already merged https://github.com/libretro/mupen64plus-libretro/commit/c035cf1c7a2514aeb14adf51ad825208ff1a068d
-    # sed -i 's|GL_LIB := -lGLESv2|GL_LIB := -L/opt/vc/lib -lGLESv2|g' Makefile
->>>>>>> bbcb1604
     make clean
     make platform=rpi
     rpSwap off
