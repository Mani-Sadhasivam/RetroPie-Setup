--- conflicted
+++ resolved
@@ -67,343 +67,8 @@
 
     mkdir -p "/etc/emulationstation"
 
-<<<<<<< HEAD
     setESSystem "Input Configuration" "esconfig" "~/RetroPie/roms/esconfig" ".py .PY" "%ROM%" "ignore" "esconfig"
     chmod 755 "/etc/emulationstation/es_systems.cfg"
-=======
-    cat > "/etc/emulationstation/es_systems.cfg" << _EOF_
-<systemList>
-
-    <system>
-        <fullname>Amiga</fullname>
-        <name>amiga</name>
-        <path>~/RetroPie/roms/amiga</path>
-        <extension>.adf .ADF</extension>
-        <command>$rootdir/emulators/uae4rpi/startAmigaDisk.sh %ROM%</command>
-        <platform>amiga</platform>
-        <theme>amiga</theme>
-    </system>
-
-    <system>
-        <fullname>Apple II</fullname>
-        <name>apple2</name>
-        <path>~/RetroPie/roms/apple2</path>
-        <extension>.txt</extension>
-        <command>$rootdir/emulators/linapple-src_2a/Start.sh</command>
-        <platform>apple2</platform>
-        <theme>apple2</theme>
-    </system>
-
-    <system>
-        <fullname>Atari 800</fullname>
-        <name>atari800</name>
-        <path>~/RetroPie/roms/atari800</path>
-        <extension>.xex .XEX</extension>
-        <command>$rootdir/supplementary/runcommand/runcommand.sh 1 "$rootdir/emulators/atari800-3.0.0/installdir/bin/atari800 %ROM%"</command>
-        <platform>atari800</platform>
-        <theme>atari800</theme>
-    </system>
-
-    <system>
-        <fullname>Atari 2600</fullname>
-        <name>atari2600</name>
-        <path>~/RetroPie/roms/atari2600</path>
-        <extension>.a26 .A26 .bin .BIN .rom .ROM .zip .ZIP .gz .GZ</extension>
-        <!-- alternatively: <command>$rootdir/supplementary/runcommand/runcommand.sh 1 "stella %ROM%"</command> -->
-        <command>$rootdir/supplementary/runcommand/runcommand.sh 1 "$rootdir/emulators/RetroArch/installdir/bin/retroarch -L `find $rootdir/emulatorcores/stella-libretro/ -name "*libretro*.so" | head -1` --config $rootdir/configs/all/retroarch.cfg --appendconfig $rootdir/configs/atari2600/retroarch.cfg $__tmpnetplaymode$__tmpnetplayhostip_cfile$__tmpnetplayport$__tmpnetplayframes %ROM%"</command>
-        <platform>atari2600</platform>
-        <theme>atari2600</theme>
-    </system>
-
-    <system>
-        <fullname>Atari ST/STE/Falcon</fullname>
-        <name>atariststefalcon</name>
-        <path>~/RetroPie/roms/atariststefalcon</path>
-        <extension>.st .ST .img .IMG .rom .ROM .ipf .IPF</extension>
-        <command>$rootdir/supplementary/runcommand/runcommand.sh 1 "hatari %ROM%"</command>
-        <platform>atarist</platform>
-        <theme>atarist</theme>
-    </system>
-
-    <system>
-        <fullname>Apple Macintosh</fullname>
-        <name>macintosh</name>
-        <path>~/RetroPie/roms/macintosh</path>
-        <extension>.txt</extension>
-        <!-- alternatively: <command>sudo modprobe snd_pcm_oss && xinit $rootdir/emulators/basiliskii/installdir/bin/BasiliskII</command> -->
-        <!-- ~/.basilisk_ii_prefs: Setup all and everything under X, enable fullscreen and disable GUI -->
-        <command>xinit $rootdir/emulators/basiliskii/installdir/bin/BasiliskII</command>
-        <theme>macintosh</theme>
-    </system>
-
-    <system>
-        <fullname>C64</fullname>
-        <name>c64</name>
-        <path>~/RetroPie/roms/c64</path>
-        <extension>.crt .CRT .d64 .D64 .g64 .G64 .t64 .T64 .tap .TAP .x64 .X64 .zip .ZIP</extension>
-        <command>$rootdir/supplementary/runcommand/runcommand.sh 4 "$rootdir/emulators/vice-2.4/installdir/bin/x64 -sdlbitdepth 16 %ROM%"</command>
-        <platform>c64</platform>
-        <theme>c64</theme>
-    </system>
-
-    <system>
-        <fullname>Amstrad CPC</fullname>
-        <name>amstradcpc</name>
-        <path>~/RetroPie/roms/amstradcpc</path>
-        <extension>.cpc .CPC .dsk .DSK</extension>
-        <command>$rootdir/emulators/cpc4rpi-1.1/cpc4rpi %ROM%</command>
-        <theme>amstradcpc</theme>
-    </system>
-
-    <system>
-        <fullname>Final Burn Alpha</fullname>
-        <name>fba</name>
-        <path>~/RetroPie/roms/fba</path>
-        <extension>.zip .ZIP .fba .FBA</extension>
-        <command>$rootdir/supplementary/runcommand/runcommand.sh 1 "$rootdir/emulators/pifba/fba2x %ROM%" </command>
-        <!-- alternatively: <command>$rootdir/supplementary/runcommand/runcommand.sh 1 "$rootdir/emulators/RetroArch/installdir/bin/retroarch -L `find $rootdir/emulatorcores/fba-libretro/ -name "*libretro*.so" | head -1` --config $rootdir/configs/all/retroarch.cfg --appendconfig $rootdir/configs/fba/retroarch.cfg $__tmpnetplaymode$__tmpnetplayhostip_cfile$__tmpnetplayport$__tmpnetplayframes %ROM%"</command> -->
-        <platform>arcade</platform>
-        <theme></theme>
-    </system>
-
-    <system>
-        <fullname>Game Boy</fullname>
-        <name>gb</name>
-        <path>~/RetroPie/roms/gb</path>
-        <extension>.gb .GB</extension>
-        <command>$rootdir/supplementary/runcommand/runcommand.sh 1 "$rootdir/emulators/RetroArch/installdir/bin/retroarch -L `find $rootdir/emulatorcores/gambatte-libretro/libgambatte/ -name "*libretro*.so" | head -1` --config $rootdir/configs/all/retroarch.cfg --appendconfig $rootdir/configs/gb/retroarch.cfg %ROM%"</command>
-        <platform>gb</platform>
-        <theme>gb</theme>
-    </system>
-
-    <system>
-        <fullname>Game Boy Advance</fullname>
-        <name>gba</name>
-        <path>~/RetroPie/roms/gba</path>
-        <extension>.gba .GBA</extension>
-        <command>$rootdir/supplementary/runcommand/runcommand.sh 4 "$rootdir/emulators/gpsp/raspberrypi/gpsp %ROM%"</command>
-        <platform>gba</platform>
-        <theme>gba</theme>
-    </system>
-
-    <system>
-        <fullname>Game Boy Color</fullname>
-        <name>gbc</name>
-        <path>~/RetroPie/roms/gbc</path>
-        <extension>.gbc .GBC</extension>
-        <command>$rootdir/supplementary/runcommand/runcommand.sh 1 "$rootdir/emulators/RetroArch/installdir/bin/retroarch -L `find $rootdir/emulatorcores/gambatte-libretro/libgambatte/ -name "*libretro*.so" | head -1` --config $rootdir/configs/all/retroarch.cfg --appendconfig $rootdir/configs/gbc/retroarch.cfg %ROM%"</command>
-        <platform>gbc</platform>
-        <theme>gbc</theme>
-    </system>
-
-    <system>
-        <fullname>Sega Game Gear</fullname>
-        <name>gamegear</name>
-        <path>~/RetroPie/roms/gamegear</path>
-        <extension>.gg .GG</extension>
-        <command>$rootdir/emulators/osmose-0.8.1+rpi20121122/osmose %ROM% -joy -tv -fs</command>
-        <platform>gamegear</platform>
-        <theme>gamegear</theme>
-    </system>
-
-    <system>
-        <fullname>Intellivision</fullname>
-        <name>intellivision</name>
-        <path>~/RetroPie/roms/intellivision</path>
-        <extension>.int .INT .bin .BIN</extension>
-        <command>$rootdir/emulators/jzintv-1.0-beta4/bin/jzintv -z1 -f1 -q %ROM%</command>
-        <platform>intellivision</platform>
-        <theme></theme>
-    </system>
-
-    <system>
-        <fullname>MAME</fullname>
-        <name>mame</name>
-        <path>~/RetroPie/roms/mame</path>
-        <extension>.zip .ZIP</extension>
-        <command>$rootdir/supplementary/runcommand/runcommand.sh 4 "$rootdir/emulators/mame4all-pi/mame %BASENAME%"</command>
-        <!-- alternatively: <command>$rootdir/emulators/RetroArch/installdir/bin/retroarch -L `find $rootdir/emulatorcores/imame4all-libretro/ -name "*libretro*.so" | head -1` --config $rootdir/configs/all/retroarch.cfg --appendconfig $rootdir/configs/mame/retroarch.cfg %ROM% </command> -->
-        <platform>arcade</platform>
-        <theme>mame</theme>
-    </system>
-
-    <system>
-        <fullname>MSX</fullname>
-        <name>msx</name>
-        <path>~/RetroPie/roms/msx</path>
-        <extension>.rom .ROM</extension>
-        <command>$rootdir/supplementary/runcommand/runcommand.sh 4 "$rootdir/emulators/openmsx-0.10.0/derived/arm-linux-opt/bin/openmsx %BASENAME%"</command>
-        <platform></platform>
-        <theme>msx</theme>
-    </system>
-
-    <system>
-        <fullname>PC (x86)</fullname>
-        <name>pc</name>
-        <path>~/RetroPie/roms/pc</path>
-        <extension>.txt</extension>
-        <command>$rootdir/emulators/rpix86/Start.sh</command>
-        <platform>pc</platform>
-        <theme>pc</theme>
-    </system>
-
-    <system>
-        <fullname>NeoGeo</fullname>
-        <name>neogeo</name>
-        <path>~/RetroPie/roms/neogeo</path>
-        <extension>.zip .ZIP .fba .FBA</extension>
-        <command>$rootdir/supplementary/runcommand/runcommand.sh 1 "$rootdir/emulators/pifba/fba2x %ROM%" </command>
-        <!-- alternatively: <command>$rootdir/emulators/gngeo-pi-0.85/installdir/bin/arm-linux-gngeo -i $rootdir/roms/neogeo -B $rootdir/emulators/gngeo-pi-0.85/neogeobios %ROM%</command> -->
-        <platform>neogeo</platform>
-        <theme>neogeo</theme>
-    </system>
-
-    <system>
-        <fullname>Nintendo Entertainment System</fullname>
-        <name>nes</name>
-        <path>~/RetroPie/roms/nes</path>
-        <extension>.nes .NES</extension>
-        <command>$rootdir/supplementary/runcommand/runcommand.sh 4 "$rootdir/emulators/RetroArch/installdir/bin/retroarch -L `find $rootdir/emulatorcores/fceu-next/fceumm-code/ -name "*libretro*.so" | head -1` --config $rootdir/configs/all/retroarch.cfg --appendconfig $rootdir/configs/nes/retroarch.cfg $__tmpnetplaymode$__tmpnetplayhostip_cfile$__tmpnetplayport$__tmpnetplayframes %ROM%"</command>
-        <platform>nes</platform>
-        <theme>nes</theme>
-    </system>
-
-    <system>
-        <fullname>Nintendo 64</fullname>
-        <name>n64</name>
-        <path>~/RetroPie/roms/n64</path>
-        <extension>.z64 .Z64 .n64 .N64 .v64 .V64</extension>
-        <command>$rootdir/supplementary/runcommand/runcommand.sh 1 "mupen64plus %ROM%"</command>
-        <platform>n64</platform>
-        <theme>n64</theme>
-    </system>
-
-    <system>
-        <fullname>TurboGrafx 16 (PC Engine)</fullname>
-        <name>pcengine</name>
-        <path>~/RetroPie/roms/pcengine</path>
-        <extension>.pce .PCE</extension>
-        <command>$rootdir/supplementary/runcommand/runcommand.sh 1 "$rootdir/emulators/RetroArch/installdir/bin/retroarch -L `find $rootdir/emulatorcores/mednafen-pce-libretro/ -name "*libretro*.so" | head -1` --config $rootdir/configs/all/retroarch.cfg --appendconfig $rootdir/configs/pcengine/retroarch.cfg %ROM%"</command>
-        <!-- alternatively: <command>$rootdir/supplementary/runcommand/runcommand.sh 1 "$rootdir/emulators/RetroArch/installdir/bin/retroarch -L `find $rootdir/emulatorcores/mednafenpcefast/ -name "*libretro*.so" | head -1` --config $rootdir/configs/all/retroarch.cfg --appendconfig $rootdir/configs/pcengine/retroarch.cfg %ROM%"</command> -->
-        <platform>pcengine</platform>
-        <theme>pcengine</theme>
-    </system>
-
-    <system>
-        <fullname>Ports</fullname>
-        <name>ports</name>
-        <path>~/RetroPie/roms/ports</path>
-        <extension>.sh .SH</extension>
-        <command>%ROM%</command>
-        <platformid>pc</platformid>
-        <theme>ports</theme>
-    </system>
-
-    <system>
-        <fullname>ScummVM</fullname>
-        <name>scummvm</name>
-        <path>~/RetroPie/roms/scummvm</path>
-        <extension>.exe .EXE</extension>
-        <command>scummvm</command>
-        <platform>pc</platform>
-        <theme>scummvm</theme>
-    </system>
-
-    <system>
-        <fullname>Sega Master System / Mark III</fullname>
-        <name>mastersystem</name>
-        <path>~/RetroPie/roms/mastersystem</path>
-        <extension>.sms .SMS</extension>
-        <command>$rootdir/supplementary/runcommand/runcommand.sh 4 "$rootdir/emulators/RetroArch/installdir/bin/retroarch -L `find $rootdir/emulatorcores/picodrive/ -name "*libretro*.so" | head -1` --config $rootdir/configs/all/retroarch.cfg --appendconfig $rootdir/configs/mastersystem/retroarch.cfg $__tmpnetplaymode$__tmpnetplayhostip_cfile$__tmpnetplayport$__tmpnetplayframes %ROM%"</command>
-        <!-- alternatively: <command>$rootdir/emulators/osmose-0.8.1+rpi20121122/osmose %ROM% -joy -tv -fs</command> -->
-        <platform>mastersystem</platform>
-        <theme>mastersystem</theme>
-    </system>
-
-    <system>
-        <fullname>Sega Mega Drive / Genesis</fullname>
-        <name>megadrive</name>
-        <path>~/RetroPie/roms/megadrive</path>
-        <extension>.smd .SMD .bin .BIN .gen .GEN .md .MD .zip .ZIP</extension>
-        <command>$rootdir/supplementary/runcommand/runcommand.sh 4 "$rootdir/emulators/RetroArch/installdir/bin/retroarch -L `find $rootdir/emulatorcores/picodrive/ -name "*libretro*.so" | head -1` --config $rootdir/configs/all/retroarch.cfg --appendconfig $rootdir/configs/megadrive/retroarch.cfg $__tmpnetplaymode$__tmpnetplayhostip_cfile$__tmpnetplayport$__tmpnetplayframes %ROM%"</command>
-        <!-- alternatively: <command>$rootdir/supplementary/runcommand/runcommand.sh 1 "$rootdir/emulators/dgen-sdl/installdir/bin/dgen -f -r $rootdir/configs/all/dgenrc %ROM%"</command> -->
-        <!-- alternatively: <command>export LD_LIBRARY_<path>"$rootdir/supplementary/dispmanx/SDL12-kms-dispmanx/build/.libs"; $rootdir/emulators/dgen-sdl/dgen %ROM%</path></command> -->
-        <platform>genesis,megadrive</platform>
-        <theme>megadrive</theme>
-    </system>
-
-    <system>
-        <fullname>Sega CD</fullname>
-        <name>segacd</name>
-        <path>~/RetroPie/roms/segacd</path>
-        <extension>.smd .SMD .bin .BIN .md .MD .zip .ZIP .iso .ISO</extension>
-        <command>$rootdir/supplementary/runcommand/runcommand.sh 1 "$rootdir/emulators/RetroArch/installdir/bin/retroarch -L $rootdir/emulatorcores/picodrive/picodrive_libretro.so --config $rootdir/configs/all/retroarch.cfg --appendconfig $rootdir/configs/segacd/retroarch.cfg  %ROM%"</command>
-        <!-- <command>$rootdir/supplementary/runcommand/runcommand.sh 1 "$rootdir/emulators/dgen-sdl/dgen -f -r $rootdir/configs/all/dgenrc %ROM%"</command> -->
-        <!-- <command>export LD_LIBRARY_<path>"$rootdir/supplementary/dispmanx/SDL12-kms-dispmanx/build/.libs"; $rootdir/emulators/dgen-sdl/dgen %ROM%</path></command> -->
-        <platform>segacd</platform>
-        <theme>segacd</theme>
-    </system>
-
-    <system>
-        <fullname>Sega 32X</fullname>
-        <name>sega32x</name>
-        <path>~/RetroPie/roms/sega32x</path>
-        <extension>.32x .32X .smd .SMD .bin .BIN .md .MD .zip .ZIP</extension>
-        <command>$rootdir/supplementary/runcommand/runcommand.sh 1 "$rootdir/emulators/RetroArch/installdir/bin/retroarch -L $rootdir/emulatorcores/picodrive/picodrive_libretro.so --config $rootdir/configs/all/retroarch.cfg --appendconfig $rootdir/configs/sega32x/retroarch.cfg  %ROM%"</command>
-        <!-- <command>$rootdir/supplementary/runcommand/runcommand.sh 1 "$rootdir/emulators/dgen-sdl/dgen -f -r $rootdir/configs/all/dgenrc %ROM%"</command> -->
-        <!-- <command>export LD_LIBRARY_<path>"$rootdir/supplementary/dispmanx/SDL12-kms-dispmanx/build/.libs"; $rootdir/emulators/dgen-sdl/dgen %ROM%</path></command> -->
-        <platform>sega32x</platform>
-        <theme>sega32x</theme>
-    </system>
-
-    <system>
-        <fullname>Sony Playstation 1</fullname>
-        <name>psx</name>
-        <path>~/RetroPie/roms/psx</path>
-        <extension>.img .IMG .7z .7Z .pbp .PBP .bin .BIN .cue .CUE</extension>
-        <command>$rootdir/supplementary/runcommand/runcommand.sh 1 "$rootdir/emulators/RetroArch/installdir/bin/retroarch -L `find $rootdir/emulatorcores/pcsx_rearmed/ -name "*libretro*.so" | head -1` --config $rootdir/configs/all/retroarch.cfg --appendconfig $rootdir/configs/psx/retroarch.cfg %ROM%"</command>
-        <platform>psx</platform>
-        <theme>psx</theme>
-    </system>
-
-    <system>
-        <fullname>Super Nintendo</fullname>
-        <name>snes</name>
-        <path>~/RetroPie/roms/snes</path>
-        <extension>.smc .sfc .fig .swc .SMC .SFC .FIG .SWC</extension>
-        <command>$rootdir/supplementary/runcommand/runcommand.sh 4 "$rootdir/emulators/RetroArch/installdir/bin/retroarch -L `find $rootdir/emulatorcores/pocketsnes-libretro/ -name "*libretro*.so" | head -1` --config $rootdir/configs/all/retroarch.cfg --appendconfig $rootdir/configs/snes/retroarch.cfg $__tmpnetplaymode$__tmpnetplayhostip_cfile $__tmpnetplayport$__tmpnetplayframes %ROM%"</command>
-        <!-- alternatively: <command>$rootdir/emulators/snes9x-rpi/snes9x %ROM%</command> -->
-        <!-- alternatively: <command>$rootdir/emulators/pisnes/snes9x %ROM%</command> -->
-        <platform>snes</platform>
-        <theme>snes</theme>
-    </system>
-
-    <system>
-        <fullname>ZX Spectrum</fullname>
-        <name>zxspectrum</name>
-        <path>~/RetroPie/roms/zxspectrum</path>
-        <extension>.z80 .Z80 .ipf .IPF</extension>
-        <command>xinit fuse</command>
-        <!-- alternatively: <command>$rootdir/emulators/fbzx-2.10.0/fbzx %ROM%</command> -->
-        <platform>zxspectrum</platform>
-        <theme>zxspectrum</theme>
-    </system>
-
-    <system>
-        <fullname>Input Configuration</fullname>
-        <name>esconfig</name>
-        <path>~/RetroPie/roms/esconfig</path>
-        <extension>.py .PY</extension>
-        <command>%ROM%</command>
-        <platform>ignore</platform>
-        <theme>esconfig</theme>
-    </system>
-
-</systemList>
-_EOF_
-chmod 755 "/etc/emulationstation/es_systems.cfg"
-
->>>>>>> 51dec284
 }
 
 function package_emulationstation() {
