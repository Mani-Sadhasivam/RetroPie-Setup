rp_module_id="openmsx"
rp_module_desc="MSX emulator OpenMSX"
rp_module_menus="4+"

function depends_openmsx() {
    checkNeededPackages libsdl1.2-dev libsdl-ttf2.0-dev libglew-dev libao-dev libogg-dev libtheora-dev libxml2-dev libvorbis-dev tcl-dev
}

function sources_openmsx() {
    wget -O- -q http://downloads.petrockblock.com/retropiearchives/openmsx-0.10.0.tar.gz | tar -xvz --strip-components=1
    sed -i "s|INSTALL_BASE:=/opt/openMSX|INSTALL_BASE:=$md_inst|" build/custom.mk
    sed -i "s|SYMLINK_FOR_BINARY:=true|SYMLINK_FOR_BINARY:=false|" build/custom.mk
}

function build_openmsx() {
<<<<<<< HEAD
    rpSwap on 256 240
=======
    rpSwap on 512

    pushd "$rootdir/emulators/openmsx-0.10.0"
>>>>>>> bbcb1604
    ./configure
    make clean
    make
    rpSwap off
}

function install_openmsx() {
    make install
}

function configure_openmsx() {
    mkRomDir "msx"
    wget http://downloads.petrockblock.com/retropiearchives/openmsxroms.zip
    mkdir -p "$md_inst/share/systemroms/"
    unzip openmsxroms.zip -d "$md_inst/share/systemroms/"

    setESSystem "MSX / MSX2" "msx" "~/RetroPie/roms/msx" ".rom .ROM .mx2 .MX2 .mx1 .MX1" "$rootdir/supplementary/runcommand/runcommand.sh 4 \"$md_inst/bin/openmsx -cart %ROM%\"" "" "msx"
}<|MERGE_RESOLUTION|>--- conflicted
+++ resolved
@@ -13,13 +13,7 @@
 }
 
 function build_openmsx() {
-<<<<<<< HEAD
-    rpSwap on 256 240
-=======
     rpSwap on 512
-
-    pushd "$rootdir/emulators/openmsx-0.10.0"
->>>>>>> bbcb1604
     ./configure
     make clean
     make
