rp_module_id="mupen64rpi"
rp_module_desc="N64 emulator MUPEN64Plus-RPi"
rp_module_menus="4+"

function sources_mupen64rpi() {
<<<<<<< HEAD
    gitPullOrClone "$md_build" https://github.com/ricrpi/mupen64plus
}

function build_mupen64rpi() {
    rpSwap on 256 400
=======
    gitPullOrClone "$rootdir/emulators/mupen64plus" https://github.com/ricrpi/mupen64plus
    sed -i "s/MEM_REQ=[0-9]*/MEM_REQ=0/" build.sh
}

function build_mupen64rpi() {
    rpSwap on 512 700

    pushd "$rootdir/emulators/mupen64plus"
>>>>>>> 7cf590f7
    ./build.sh
    rpSwap off

    md_ret_require="$md_build/mupen64plus"
}

function install_mupen64rpi() {
    ./install.sh
}

function configure_mupen64rpi() {
    # to solve startup problems delete old config file 
    rm /home/$user/.config/mupen64plus/mupen64plus.cfg

    mkdir -p "$romdir/n64"

    setESSystem "Nintendo 64" "n64" "~/RetroPie/roms/n64" ".z64 .Z64 .n64 .N64 .v64 .V64" "$rootdir/supplementary/runcommand/runcommand.sh 1 \"mupen64plus %ROM%\"" "n64" "n64"
}<|MERGE_RESOLUTION|>--- conflicted
+++ resolved
@@ -3,22 +3,12 @@
 rp_module_menus="4+"
 
 function sources_mupen64rpi() {
-<<<<<<< HEAD
     gitPullOrClone "$md_build" https://github.com/ricrpi/mupen64plus
-}
-
-function build_mupen64rpi() {
-    rpSwap on 256 400
-=======
-    gitPullOrClone "$rootdir/emulators/mupen64plus" https://github.com/ricrpi/mupen64plus
     sed -i "s/MEM_REQ=[0-9]*/MEM_REQ=0/" build.sh
 }
 
 function build_mupen64rpi() {
     rpSwap on 512 700
-
-    pushd "$rootdir/emulators/mupen64plus"
->>>>>>> 7cf590f7
     ./build.sh
     rpSwap off
 
